--- conflicted
+++ resolved
@@ -246,37 +246,6 @@
     inplace: bool = False,
     base: Union[None, int, bool] = 2,
     pseudocount: int = 1,
-<<<<<<< HEAD
-    zero_to_zero: bool = False,
-):
-    """Log normalize counts.
-
-    This function normalizes counts by the total counts per cell, then log transforms the counts.
-    The log transform is defined as :math:`log_2(x + 1)` by default, but can be changed by setting `base` and `pseudocount`.
-    The counts are normalized to the mean of the total counts per cell.
-
-    Parameters
-    ----------
-    adata : AnnData
-        The AnnData object to normalize.
-    layer : Optional[str], optional
-        If not `None` normalize this layer, by default None
-    inplace : bool, optional
-        Whether to normalize `adata` inplace. If `False`, a copy is made, by default True
-    base : Optional[int], optional
-        The base of the logarithm, by default 2
-    pseudocount : int, optional
-        The pseudocount to add prior to taking the logarithm, by default 1
-    zero_to_zero : bool, optional
-        If `True`, zero values are mapped to zero, keeping the sparsity of the data, by default False
-
-    Returns
-    -------
-    AnnData
-        The normalized AnnData object. If `inplace` is `True`, this is the same object as `adata`.
-        Otherwise, a copy is returned.
-    """
-=======
     zero_to_zero: bool = True,
 ) -> Union[np.ndarray, sp.csr_matrix, sp.csr_matrix]:
     """\
@@ -303,7 +272,6 @@
 :rtype: Union[np.ndarray, sp.csr_matrix, sp.csr_matrix]
     """
 
->>>>>>> 22dd57c8
     # Roughly equivalent to:
     # target_sum = adata.X.sum(axis=1).mean()
     # sc.pp.normalize_total(adata, target_sum=target_sum)
