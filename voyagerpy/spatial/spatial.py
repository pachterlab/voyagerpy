#!/usr/bin/env python3
# -*- coding: utf-8 -*-

from typing import (
    Any,
    Callable,
    Dict,
    Iterable,
    List,
    Literal,
    Optional,
    Sequence,
    Tuple,
    Union,
)

import geopandas as gpd
import numpy as np
import pandas as pd
from anndata import AnnData
from cv2 import (
    CHAIN_APPROX_SIMPLE,
    COLOR_BGR2GRAY,
    COLOR_RGB2BGR,
    RETR_TREE,
    arcLength,
    contourArea,
    cvtColor,
    findContours,
    pointPolygonTest,
    threshold,
)
from scipy import sparse
from shapely.geometry import Point, Polygon

from voyagerpy import utils as utl


# create spatial functions with shapely
def get_approx_tissue_boundary(adata: AnnData, size: str = "hires", paddingx: int = 0, paddingy: int = 0) -> Tuple[int, int, int, int]:
    """Compute approx tissue. Get the approximate tissue boundary from an image in the AnnData object.

    Parameters
    ----------
    adata : AnnData
        Annotated data matrix.
    size : str, optional
        The image resolution to use, by default "hires"
    paddingx : int, optional
        Horizontal padding for cropping the image, by default 0.
    paddingy : int, optional
        The vertical padding from cropping the image, by default 0

    Returns
    -------
    Tuple[int, int, int, int]
        The top, bottom, left, and right coordinates of the tissue boundary, in pixels.
    """

    if size == "hires":
        scl = adata.uns["spatial"]["scale"]["tissue_hires_scalef"]
    else:
        scl = adata.uns["spatial"]["scale"]["tissue_lowres_scalef"]
    bot = int(np.max(adata.obs[adata.obs["in_tissue"] == 1]["pxl_row_in_fullres"]) * scl)
    top = int(np.min(adata.obs[adata.obs["in_tissue"] == 1]["pxl_row_in_fullres"]) * scl)
    right = int(np.max(adata.obs[adata.obs["in_tissue"] == 1]["pxl_col_in_fullres"]) * scl)
    left = int(np.min(adata.obs[adata.obs["in_tissue"] == 1]["pxl_col_in_fullres"]) * scl)
    if paddingx != 0:
        left = left - paddingx
        right = right + paddingx
    if paddingy != 0:
        top = top - paddingy
        bot = bot + paddingy

    return top, bot, left, right


Contour = Any


## write a docstring for this function
def get_tissue_contour_score(cntr: Contour, adata: AnnData, size: str = "hires") -> float:
    """Get the score of a contour. This function takes a contour and returns a score for how well it fits the tissue.

    Parameters
    ----------
    cntr : Contour
        The contour to score, represented as a list of points from a cv2 findContours function.
    adata : AnnData
        Annotated data matrix.
    size : {"hires", "lowres"}, optional
        The resolution of the image to use, by default "hires"

    Returns
    -------
    float
        Score of the contour of how well it fits the tissue.
    """
    scl = utl.get_scale(adata, res=size)

    # tissue_barcodes = adata.obs[adata.obs["in_tissue"] == 1]
    # non_tissue_barcodes  = adata.obs[adata.obs["in_tissue"] != 1]
    # total = tissue_barcodes.shape[0]

    tp = 0
    fp = 0
    tn = 0
    fn = 0

    for i in range(adata.obs.shape[0]):
        # print([int(tissue_barcodes.iloc[i,3]*0.2),int(tissue_barcodes.iloc[i,4]*0.2)])
        # print(cv2.pointPolygonTest(big_cntrs[0], (int(tissue_barcodes.iloc[i,4]*0.2),int(tissue_barcodes.iloc[i,3]*0.2)), False) )
        test_pt = (int(adata.obs["pxl_col_in_fullres"][i] * scl), int(adata.obs["pxl_row_in_fullres"][i] * scl))
        polytest = pointPolygonTest(cntr, test_pt, False)
        if polytest == 1:
            if adata.obs["in_tissue"][i] == 1:
                tp = tp + 1
            else:
                fp = fp + 1
        else:
            if adata.obs["in_tissue"][i] == 1:
                fn = fn + 1
            else:
                tn = tn + 1

    # method youden j....whynot
    J = (tp / max(tp + fn, 1)) + (tn / max(tn + fp, 1)) - 1
    return J


def detect_tissue_threshold(adata: AnnData, size: str = "hires", low: int = 200, high: int = 255) -> Tuple[int, Optional[Contour]]:
    """Detect the tissue boundary using a thresholding method. The contours are evaluated from the image in ``adata.uns["spatial"]["img"][size]``

    Parameters
    ----------
    adata : AnnData
        Annotated data matrix.
    size : {"hires", "lowres"}, optional
        The resolution of the image to use for tissue detction, by default "hires"
    low : int, optional
        The minimum threshold values, by default 200
    high : int, optional
        The maximum threshold value, by default 255

    Returns
    -------
    Tuple[int, Optional[Contour]]
        The threshold value and the contour of the tissue boundary.
    """
    bgr_img = cvtColor(adata.uns["spatial"]["img"][size], COLOR_RGB2BGR)
    bgr_img = (bgr_img * 255).astype("uint8")  # type: ignore
    imgray = cvtColor(bgr_img, COLOR_BGR2GRAY)
    px_thrsh = low
    thrsh_score_all = 0
    best_thrsh = 0
    best_cntr_all = None
    for i in range(px_thrsh, high):
        ret, thresh = threshold(imgray, i, 255, 0)
        # contours
        contours, contours2 = findContours(thresh, RETR_TREE, CHAIN_APPROX_SIMPLE)
        # filter contours by size

        big_cntrs = []
        # marked = bgr_img.copy();
        for contour in contours:
            area = contourArea(contour)
            if area > 10000:
                # print(area);
                big_cntrs.append(contour)
        # print(len(big_cntrs))
        score = 0
        best_cntr = None
        for j in range(len(big_cntrs)):
            new_score = get_tissue_contour_score(big_cntrs[j], adata, size=size)
            if new_score > score:
                best_cntr = big_cntrs[j]
                score = new_score

        if score > thrsh_score_all:
            # print("score is " ,thrsh_score_all)
            if best_cntr_all is not None:
                # print("ratio is " ,cv2.arcLength(best_cntr_all, True)/ cv2.arcLength(best_cntr, True))

                if arcLength(best_cntr_all, True) / arcLength(best_cntr, True) < 0.9:
                    if abs(thrsh_score_all - score) < 0.1:
                        break

            best_thrsh = i
            best_cntr_all = best_cntr
            thrsh_score_all = score
            # print("score is " ,thrsh_score_all)
            # if(best_cntr_all is not None):

            #    print(cv2.arcLength(best_cntr_all, True)/cv2.arcLength(best_cntr, True))

    return best_thrsh, best_cntr_all


def get_tissue_boundary(
    adata: AnnData,
    threshold_low: Optional[int] = None,
    size: Optional[str] = "hires",
    strictness: Optional[int] = None,
    inplace: bool = False,
    # detect_threshold: bool = False,
) -> Polygon:
    """Detect the tissue boundary. This function computes the tissue boundary from the image in ``adata.uns["spatial"]["img"][size]``

    Parameters
    ----------
    adata : AnnData
        Annotated data matrix
    threshold_low : Optional[int], optional
        The minimum threshold by default None
    size : {"hires", "lowres"}, optional
        The resolution of the image to use, by default "hires"
    strictness : Optional[int], optional
        Not used.
    inplace : bool, optional
        Not used.

    Returns
    -------
    Polygon
        Polygon of the tissue boundary.
    """

    if size not in (None, "lowres", "hires"):
        raise ValueError('Expected size to be one of None, "lowres", or "hires", but got `{size}`')

    if size is None:
        res = "hires" if utl.is_highres(adata) else "lowres"
    else:
        res = size

    scl = utl.get_scale(adata, res=res)
    # load image

    bgr_img = cvtColor(adata.uns["spatial"]["img"][res], COLOR_RGB2BGR)
    bgr_img = (bgr_img * 255).astype("uint8")  # type: ignore

    # rescale
    # scale = 0.25
    # h, w = img.shape[:2]
    # h = int(h*scale)
    # w = int(w*scale)
    # img = cv2.resize(img, (w,h))

    # hsv
    # hsv = cv2.cvtColor(img, cv2.COLOR_BGR2HSV);
    # h, s, v = cv2.split(hsv);

    # thresh
    # thresh = cv2.inRange(h, 140, 179);
    if threshold_low is not None:
        imgray = cvtColor(bgr_img, COLOR_BGR2GRAY)
        ret, thresh = threshold(imgray, threshold_low, 255, 0)
        # contours
        contours, contours2 = findContours(thresh, RETR_TREE, CHAIN_APPROX_SIMPLE)
        # filter contours by size
        big_cntrs = []
        # marked = bgr_img.copy();
        for contour in contours:
            area = contourArea(contour)
            if area > 10000:
                # print(area);
                big_cntrs.append(contour)
        # for all contours check if all points are within countour and all points outside it
        score = 0
        best_cntr: Optional[np.ndarray] = None
        for i in range(len(big_cntrs)):
            new_score = get_tissue_contour_score(big_cntrs[i], adata)
            if new_score > score:
                score = new_score
                best_cntr = big_cntrs[i]
    else:
        thrsh, best_cntr = detect_tissue_threshold(adata, size=size)

        # not_tissue_barcodes = adata.obs[adata.obs["in_tissue"] == 0]

        # ts_out_p = []

    # if(strictness == "strict"):

    # cv2.drawContours(marked, big_cntrs, -1, (0, 255, 0), 3);

    # # create a mask of the contoured image
    # mask = np.zeros_like(imgray);
    # mask = cv2.drawContours(mask, big_cntrs, -1, 255, -1);

    # # crop out
    # out = np.zeros_like(bgr_img) # Extract out the object and place into output image
    # out[mask == 255] = bgr_img[mask == 255];

    # if(plot):
    # # show
    #     cv2.imshow("Original", brg_img);
    #     cv2.imshow("thresh", thresh);
    #     cv2.imshow("Marked", marked);
    #     cv2.imshow("out", out);

    #     cv2.waitKey(0); cv2.destroyAllWindows(); cv2.waitKey(1)

    assert best_cntr is not None

    contour = np.squeeze(best_cntr)
    polygon = Polygon(contour)
    # print(polygon.wkt)

    return polygon  # ,out

    # create outline of tissue sample


def set_geometry(
    adata: AnnData,
    geom: str,
    values: Optional[gpd.GeoSeries] = None,
    index: Optional[pd.Index] = None,
    dim: Union[str, Literal["barcode", "gene"]] = "barcode",
    inplace: bool = True,
) -> AnnData:
    """Set the geometry of the AnnData object. This function sets the geometry of the AnnData object in ``adata.obsm["geometry"]``, which is a ``gpd.GeoDataFrame``.
    If the geometry dataframe does not exist, it will be created. If values is not None, it will be set as the geometry values.

    Parameters
    ----------
    adata : AnnData
        Annotated data matrix
    geom : str
        The name of the geometry column to set. If the column does not exist, it will be created and populated with ``values``.
    values : Optional[gpd.GeoSeries], optional
        The geometry series to populate the `geom` column with, by default None. Must not be `None` if the column `geom` does not exist.
    index : Optional[pd.Index], optional
        The index to associate with `values`. If `None`, will use the geometry dataframe's indexing, by default None`.
    dim : Union[str, Literal[&quot;barcode&quot;, &quot;gene&quot;]], optional
        The type of geometry to set, by default "barcode". If "barcode", will set the geometry of the barcodes. If "gene", will set the geometry of the genes.
        Otherwise, the geometry is assumed to be annotation geometry, residing in `adata.uns["spatial"]["geometry][dim]`. Defaults to "barcode".
    inplace : bool, optional
        Whether to modify `adata` inplace. If `False`, a copy is made, by default `True`.

    Returns
    -------
    AnnData
        The updated AnnData object. If `inplace` is `True`, returns a copy. This object will have
        `geom` column in the respective geometry dataframe set as its geometry.

    Raises
    ------
    ValueError
        If `values` is `None` and `geom` does not exist.
    """
    if not inplace:
        adata = adata.copy()

    if dim == "barcode":
        geo = adata.obsm.setdefault("geometry", gpd.GeoDataFrame(index=adata.obs_names))
        if not isinstance(geo, gpd.GeoDataFrame):
            adata.obsm["geometry"] = gpd.GeoDataFrame(geo)
        geo_df: gpd.GeoDataFrame = adata.obsm["geometry"]  # type: ignore
    elif dim == "gene":
        geo = adata.varm.setdefault("geometry", gpd.GeoDataFrame(index=adata.var_names))
        if not isinstance(geo, gpd.GeoDataFrame):
            adata.varm["geometry"] = gpd.GeoDataFrame(geo)
        geo_df: gpd.GeoDataFrame = adata.varm["geometry"]  # type: ignore
    else:
        geo_dict = adata.uns["spatial"].setdefault("geometry", {})
        geo = geo_dict.setdefault(dim, gpd.GeoDataFrame(columns=[geom], index=index))
        if not isinstance(geo, gpd.GeoDataFrame):
            geo_dict[dim] = gpd.GeoDataFrame(geo)
        geo_df: gpd.GeoDataFrame = geo_dict[dim]

    if geom not in geo_df and values is None:
        raise ValueError("values must not be None when geom does not exist in the DataFrame")
    if values is not None:
        if sorted(values.index) == list(range(adata.n_obs)):
            values.index = adata.obs_names[values.index]

        geo_df[geom] = values

    geo_df.set_geometry(geom, inplace=True)

    return adata


def to_points(
    x: Union[str, pd.Series, np.ndarray],
    y: Union[str, pd.Series, np.ndarray],
    data: Union[gpd.GeoDataFrame, pd.DataFrame, None] = None,
    scale: float = 1,
    radius: Optional[float] = None,
) -> gpd.GeoSeries:
    """Create a GeoSeries from x and y coordinates. If radius is not None, will create a circle with the given radius around each point.
    Otherwise, will create a point at each x,y coordinate.

    Parameters
    ----------
    x : Union[str, pd.Series, np.ndarray]
        The x coordinates of the points. If ``str``, will use ``data[x]``.
    y : Union[str, pd.Series, np.ndarray]
        The y coordinates of the points. If ``str``, will use ``data[y]``.
    data : Union[gpd.GeoDataFrame, pd.DataFrame, None], optional
        The dataframe to get `x` and `y` from if the are `str`, by default None
    scale : float, optional
        The scale to use for converting the coordinates to pixel coordinates, by default 1
    radius : Optional[float], optional
        If supplied, the radius of the circle at each coordinate, by default None

    Returns
    -------
    gpd.GeoSeries
        Geoseries of points at the given coordinates. If `radius` is not `None`, each coordinate will be a circle of type Polycon with the given radius.

    Raises
    ------
    ValueError
        If `data` is `None`, and `x` or `y` is `str`.
    """

    if data is None and (isinstance(x, str) or isinstance(y, str)):
        raise ValueError("data must not be None if either x or y is str")
    xdat = data[x] if isinstance(x, str) else x
    ydat = data[y] if isinstance(y, str) else y

    points = gpd.GeoSeries.from_xy(xdat, ydat).scale(scale, scale, origin=(0, 0))
    if radius:
        return points.buffer(radius)
    return points


def get_visium_spots(adata: AnnData, with_radius: bool = False, res: Optional[str] = None) -> gpd.GeoSeries:
    """Return a GeoSeries of the spots in the Visium slide. If ``with_radius`` is ``True``, will return circular polygons with the radius of the spot diameter, otherwise will return points.

    Parameters
    ----------
    adata : AnnData
        Annotated data matrix.
    with_radius : bool, optional
        Whether to create Polygons with radius `radius`. If `False`, the dtype of the returned GeoSeries will be Point, by default False
    res : Optional[str], optional
        The resolution to use for the coordinate system. If `None`, this will be determined automatically, by default None

    Returns
    -------
    gpd.GeoSeries
        Points or Polygons of the spots in the Visium slide.
    """

    scale = utl.get_scale(adata, res=res)
    scale_dict = adata.uns["spatial"].get("scale", {})
    spot_diam = scale_dict.get("spot_diameter_fullres")
    return to_points(
        x="pxl_col_in_fullres",
        y="pxl_row_in_fullres",
        data=adata.obs,
        scale=scale,
        radius=scale * spot_diam / 2 if with_radius else None,
    )


def get_geom(
    adata: AnnData,
    threshold: Optional[int] = None,
    inplace: bool = False,
    res: Optional[str] = None,
) -> AnnData:
    """Get the tissue polygons and tissue boundary from the sample image. If they don't exist, they will be computed.

    Parameters
    ----------
    adata : AnnData
        Annotated data matrix.
    threshold : Optional[int], optional
        The threshold for computind the tissue segmentation, by default None
    inplace : bool, optional
        If `True`, update the AnnData object inplace, otherwise return a copy, by default False
    res : Optional[str], optional
        The resolution of the image to use for tissue segmentation. If `None`, determine the resolution automatically, by default None

    Returns
    -------
    AnnData
        The updated or copied AnnData object. The geometry dataframe will contain the columns `"tissue_poly"` and `"tissue_boundary"`,
        representing the polygon and its boundary for the tissue. The geometry dataframe is accessed at
        `adata.uns["spatial"]["geom"]`.
    """

    if not inplace:
        adata = adata.copy()

    geom = adata.uns["spatial"].setdefault("geom", {})

    # Create a geometry column from x & ly
    scale = utl.get_scale(adata, res=res)
    spot_diam = adata.uns["spatial"]["scale"]["spot_diameter_fullres"]

    type_converter = {"float32": np.float32, "float64": np.float64, "float": np.float32}
    dtype_cast = type_converter.get(str(adata.X.dtype), np.float64)

    if False:

        def to_point(x) -> Point:
            return Point(
                dtype_cast(x.pxl_col_in_fullres * scale),
                dtype_cast(x.pxl_row_in_fullres * scale),
            ).buffer((spot_diam / 2) * 0.2)

        geometry_name: str = "spot_poly"
        if geometry_name not in adata.obs:
            # add spot points to geom
            adata.obs[geometry_name] = adata.obs.apply(to_point, axis=1)

        if not isinstance(adata.obs, gpd.GeoDataFrame):
            # Create a GeoDataFrame from adata.obs
            adata.obs = gpd.GeoDataFrame(
                adata.obs,
                geometry=geometry_name,
            )

    tissue_poly = geom.get("tissue_poly", None)
    boundary = geom.get("tissue_boundary", None)

    if not isinstance(tissue_poly, Polygon):
        # add boundary and tissue poly to geom
        tissue_poly = get_tissue_boundary(adata, threshold, size=res)
        geom["tissue_poly"] = tissue_poly
    if not isinstance(boundary, gpd.GeoSeries):
        geom["tissue_boundary"] = gpd.GeoSeries(tissue_poly).boundary

    return adata


def get_spot_coords(
    adata: AnnData,
    subset: Union[None, pd.Series, slice] = None,
    as_tuple: bool = True,
    as_df: bool = False,
    res: Optional[str] = None,
) -> Union[np.ndarray, Tuple[np.ndarray, np.ndarray], pd.DataFrame]:
    """Get the spot coordinates in the image.

    Parameters
    ----------
    adata : AnnData
        Annontated data matrix.
    subset : Union[None, pd.Series, slice], optional
        Subset of observations to get the spot coordinates from, by default `None`.
    as_tuple : bool, optional
        If `True`, return the coordinates as a tuple of arrays (x, y), by default True
    as_df : bool, optional
        If `True`, return the the coordinates as a dataframe, by default `False`.
    res : Optional[str], optional
        The resolution to scale the coordinates for. If `None`, this is determined automatically , by default `None`.

    Returns
    -------
    Union[np.ndarray, Tuple[np.ndarray, np.ndarray], pd.DataFrame]
        The coordinates of the selected spots, as a tuple, dataframe, or Nx2 array.
    """
    h_sc = utl.get_scale(adata, res)
    cols = ["pxl_col_in_fullres", "pxl_row_in_fullres"]

    subset = slice(None) if subset is None else subset
    coords = adata.obs.loc[subset, cols] * h_sc

    if as_df:
        return coords
    coords = coords.values
    # if utl.is_highres(adata):
    #     h_sc = adata.uns["spatial"]["scale"]["tissue_hires_scalef"]
    # else:
    #     h_sc = adata.uns["spatial"]["scale"]["tissue_lowes_scalef"]
    # if tissue:
    #     return np.array(
    #         [h_sc * adata.obs[adata.obs["in_tissue"] == 1].iloc[:, 4], h_sc * adata.obs[adata.obs["in_tissue"] == 1].iloc[:, 3]]
    #     )
    # else:
    #     return np.array(h_sc * adata.obs.iloc[:, 4]), np.array(h_sc * adata.obs.iloc[:, 3])

    return (coords[:, 0], coords[:, 1]) if as_tuple else coords


def cancel_transforms(adata: AnnData) -> None:
    """Cancel unapplied image transforms.

    These transforms will be lost.

    Parameters
    ----------
    adata : AnnData
        The annotated data matrix.

    See Also
    --------
    :py:func:`apply_transforms`
    :py:func:`rollback_transforms`
    :py:func:`mirror_img`
    :py:func:`rotate_img90`

    Examples
    --------

    >>> import voyagerpy as vp
    ... adata = ...
    ... vp.spatial.rotate_img90(adata, k=2, apply=False)
    ... vp.spatial.cancel_transforms(adata)
    # The mirror transform is now lost. Coordinates and image are back to original.
    """

    spatial_dict = adata.uns["spatial"]
    transforms = spatial_dict.get("transform", ([], []))
    pxl_coord_cols = ["pxl_col_in_fullres_tmp", "pxl_row_in_fullres_tmp"]

    transforms[1].clear()
    spatial_dict.pop("img_tmp", None)
    adata.obs.drop(pxl_coord_cols, axis="columns", inplace=True, errors="ignore")


def apply_transforms(adata: AnnData) -> None:
    """Apply unapplied image transforms.

    This changes the image and coordinates in the AnnData object and removes any temporary transformations.

    Parameters
    ----------
    adata : AnnData
        Annotated data matrix.

    Examples
    --------
    >>> import voyagerpy as vp
        adata = ...
        vp.spatial.rotate_img90(adata, k=2, apply=False)
        vp.spatial.mirror_img(adata, k=2, apply=False)
        # The transforms are still temporary and not applied.
        vp.spatial.apply_transforms(adata)
        # The transforms are now applied, with image and coordinates rotated first, then mirrored.

    See Also
    --------
    :py:func:`cancel_transforms`
    :py:func:`rollback_transforms`
    :py:func:`mirror_img`
    :py:func:`rotate_img90`
    """

    spatial_dict = adata.uns["spatial"]
    transforms = spatial_dict.get("transform", ([], []))
    pxl_coord_cols = ["pxl_col_in_fullres", "pxl_row_in_fullres"]
    pxl_coord_cols_tmp = [f"{colname}_tmp" for colname in pxl_coord_cols]

    if "img_tmp" in spatial_dict:
        spatial_dict["img"] = spatial_dict["img_tmp"]
        transforms[0].extend(transforms[1])

        if all(colname in adata.obs for colname in pxl_coord_cols_tmp):
            adata.obs[pxl_coord_cols] = adata.obs[pxl_coord_cols_tmp]

    # cleanup tmp image, coords and transform
    transforms[1].clear()
    spatial_dict.pop("img_tmp", None)
    adata.obs.drop(pxl_coord_cols_tmp, axis="columns", inplace=True, errors="ignore")


def _rotate_coordinate_system(img: np.ndarray, coords: np.ndarray, k: int) -> Tuple[np.ndarray, np.ndarray]:
    """Rotate the coordinate system.

    Rotates the image and the coordinates clockwise by 90 degrees `k` times.

    Parameters
    ----------
    img : np.ndarray
        The image to rotate.
    coords : np.ndarray
        The coordinates to rotate.
    k : int
        How many times to rotate the image and coordinates by 90 degrees clockwise.
        If negative, rotates counter-clockwise.

    Returns
    -------
    Tuple[np.ndarray, np.ndarray]
        The rotated image and coordinates.
    """

    rotation_mats = rotation_mats = [
        np.array([[1, 0], [0, 1]]),
        np.array([[0, -1], [1, 0]]),
        np.array([[-1, 0], [0, -1]]),
        np.array([[0, 1], [-1, 0]]),
    ]
    img = np.rot90(img, k=k)
    n_rows, n_cols = img.shape[:2]

    # rotate all spot coordinates
    center = np.array([n_rows, n_cols]) / 2

    # we rotate around the center of the image:
    # 1. translate to origin
    # 2. rotate
    coords = np.matmul(coords - center, rotation_mats[k])

    # 3. translate back, maybe transposing the center
    coords += center[::-1] if k % 2 else center
    return img, coords


def _mirror_coordinate_system(img: np.ndarray, coords: np.ndarray, axis: int) -> Tuple[np.ndarray, np.ndarray]:
    """Mirror the coordinate system.

    Mirrors the image and the coordinates along the given axis.

    Parameters
    ----------
    img : np.ndarray
        The image to mirror.
    coords : np.ndarray
        The coordinates to mirror.
    axis : int
        The axis to mirror along.

    Returns
    -------
    Tuple[np.ndarray, np.ndarray]
        The mirrored image and coordinates.
    """
    n_rows, n_cols = img.shape[:2]

    if axis % 2 == 0:
        img = img[::-1, ...]
        coords[:, 1] = n_rows - 1 - coords[:, 1]

    if axis > 0:
        img = img[:, ::-1, ...]
        coords[:, 0] = n_cols - 1 - coords[:, 0]

    return img, coords


def get_transformation_function(which: str) -> Callable[[AnnData, bool, Optional[int], Optional[int]], Dict[str, np.ndarray]]:
    """Get a transformation function for mirroring or rotating the image and coordinates.

    Parameters
    ----------
    which : {"rotate", "mirror"}
        Which function to get.

    Returns
    -------
    Callable[[AnnData, bool, Optional[int], Optional[int]], Dict[str, np.ndarray]]
        The transformation function.
    """

    def mirror_param_eval(k: Optional[int] = None, axis: Optional[int] = None) -> int:
        """Evaluate the mirror parameters.

        Parameters
        ----------
        k : Optional[int], optional
            Rotation parameter - not used, by default `None`.
        axis : Optional[int], optional
            The axis to mirror along, by default `None`.

        Returns
        -------
        int
            The axis to use. If axis is None, returns 0. Otherwise, returns axis from the input.

        Raises
        ------
        ValueError
            If `axis` not in [None, 0, 1].
        """

        axis = axis or 0
        if axis not in range(2):
            raise ValueError("Invalid mirror axis, must be either 0 or 1")
        return axis

    def rotate_param_eval(k: Optional[int] = None, axis: Optional[int] = None) -> int:
        """Evaluate the rotation parameters.

        Parameters
        ----------
        k : Optional[int], optional
            The number of 90-degree rotations, by default None
        axis : Optional[int], optional
            Mirror axis - not used, by default None

        Returns
        -------
        int
            k modulo 4. If k is None, returns 1.
        """

        k = k or 1
        return k % 4

    if which == "mirror":
        param_evaluator = mirror_param_eval
        inner_transformer = _mirror_coordinate_system
    elif which == "rotate":
        param_evaluator = rotate_param_eval
        inner_transformer = _rotate_coordinate_system
    else:
        raise ValueError('`which` must be either "rotate" and "mirror"')

    def inner(
        adata: AnnData,
        apply: bool = True,
        k: Optional[int] = None,
        axis: Optional[int] = None,
    ) -> Dict[str, np.ndarray]:
        """Perform the transformation.

        Parameters
        ----------
        adata : AnnData
            The annotated data matrix.
        apply : bool, optional
            Apply the transformation. If `False`, store the temporary transformation, by default `True`.
        k : Optional[int], optional
            The number of times to rotate the image, if rotation is selected, by default `None`.
        axis : Optional[int], optional
            The axis to mirror along, if mirroring is selected, by default `None`.

        Returns
        -------
        Dict[str, np.ndarray]
            _description_
        """
        """The actual function performing the transformation.

        :param adata: The AnnData object to transform.
        :type adata: AnnData
        :param apply: Whether to apply the transformations or store them in a temporary object, defaults to True
        :type apply: bool, optional
        :param k: The number of 90-degree rotations, defaults to None
        :type k: Optional[int], optional
        :param axis: The axis to mirror along, defaults to None
        :type axis: Optional[int], optional
        :return: The transformed images
        :rtype: Dict[str, np.ndarray]
        """
        param = param_evaluator(k, axis)
        del k, axis
        imgs_ret = {}

        spatial_dict = adata.uns["spatial"]
        spatial_dict.setdefault("transform", ([], []))

        # Determine where to fetch and store the data
        img_key_fetch = "img" if (apply or "img_tmp" not in spatial_dict) else "img_tmp"
        img_key_store = "img" if apply else "img_tmp"

        if not apply:
            spatial_dict.setdefault("img_tmp", {})

        pxl_coord_cols = ["pxl_col_in_fullres", "pxl_row_in_fullres"]
        pxl_coord_cols_tmp = [f"{colname}_tmp" for colname in pxl_coord_cols]

        pxl_coord_cols_fetch = pxl_coord_cols
        pxl_coord_cols_store = pxl_coord_cols if apply else pxl_coord_cols_tmp

        if not apply and all(col in adata.obs for col in pxl_coord_cols_tmp):
            pxl_coord_cols_fetch = pxl_coord_cols_tmp

        spot_coords = adata.obs.loc[:, pxl_coord_cols_fetch].values
        transforms = spatial_dict["transform"]

        res_keys = spatial_dict[img_key_fetch].keys()

        for res in res_keys:
            scale = utl.get_scale(adata, res)

            img = spatial_dict[img_key_fetch][res]
            img, coords = inner_transformer(img, spot_coords * scale, param)
            coords = (coords / scale).astype(int)

            adata.obs[pxl_coord_cols_store] = coords
            spatial_dict[img_key_store][res] = img.copy()
            imgs_ret[res] = img

        transforms[not apply].append((which, param))

        if apply:
            # Cleanup tmp space
            transforms[1].clear()
            spatial_dict.pop("img_tmp", None)
            adata.obs.drop(pxl_coord_cols_tmp, inplace=True, errors="ignore")

        return imgs_ret

    return inner


def rotate_img90(
    adata: AnnData,
    apply: bool = True,
    k: Optional[int] = None,
    axis: Optional[int] = None,
) -> Dict[str, np.ndarray]:
    """\
Rotate the image by 90 degrees k times.

:param adata: The AnnData object to transform.
:type adata: AnnData
:param apply: Whether to apply the transformations or store them in a temporary object, defaults to True
:type apply: bool, optional
:param k: The number of 90-degree rotations, defaults to None
:type k: Optional[int], optional
:param axis: Mirror axis - not used, defaults to None
:type axis: Optional[int], optional
:return: The transformed images
:rtype: Dict[str, np.ndarray]
    """

    func = get_transformation_function("rotate")
    return func(adata, apply, k, axis)


def mirror_img(
    adata: AnnData,
    apply: bool = True,
    k: Optional[int] = None,
    axis: Optional[int] = None,
) -> Dict[str, np.ndarray]:
    """\
Mirror the image along an axis.

:param adata: The AnnData object to transform.
:type adata: AnnData
:param apply: Whether to apply the transformations or store them in a temporary object, defaults to True
:type apply: bool, optional
:param axis: The axis to mirror along, defaults to None
:type axis: Optional[int], optional
:return: The transformed images
:rtype: Dict[str, np.ndarray]
    """

    func = get_transformation_function("mirror")
    return func(adata, apply, k, axis)


def rollback_transforms(adata: AnnData, apply: bool = True) -> None:
    """\
Rollback all transformations. Use this function to cancel applied transformations.

:param adata: The annotated data matrix.
:type adata: AnnData
:param apply: If True, drop the temporary transformation, defaults to True
:type apply: bool, optional
    """
    spatial_dict = adata.uns["spatial"]
    transforms = spatial_dict.get("transform", ([], []))
    if len(transforms[0]) == 0:
        return

    res_keys = spatial_dict["img"].keys()
    pxl_coord_cols = ["pxl_col_in_fullres", "pxl_row_in_fullres"]
    pxl_coord_cols_tmp = [f"{colname}_tmp" for colname in pxl_coord_cols]

    saved_transform = []
    if not apply:
        # Save applied state in the tmp space
        spatial_dict.setdefault("img_tmp", {})
        for res in res_keys:
            spatial_dict["img_tmp"][res] = spatial_dict["img"][res].copy()
        adata.obs[pxl_coord_cols_tmp] = adata.obs[pxl_coord_cols]
        saved_transform.extend(transforms[0])
    else:
        adata.obs.drop(pxl_coord_cols_tmp, axis="columns", inplace=True, errors="ignore")
        spatial_dict.pop("img_tmp", None)

    rollback = transforms[0][::-1]
    for transform, param in rollback:
        if transform == "mirror":
            mirror_img(adata, axis=param, apply=apply)
        else:
            rotate_img90(adata, k=-param, apply=apply)

    transforms[1].clear()
    transforms[1].extend(saved_transform)

    if not apply:
        spatial_dict["img"], spatial_dict["img_tmp"] = spatial_dict["img_tmp"], spatial_dict["img"]
        coords = adata.obs[pxl_coord_cols]
        adata.obs[pxl_coord_cols] = adata.obs[pxl_coord_cols_tmp]
        adata.obs[pxl_coord_cols_tmp] = coords

    transforms[0].clear()


# %%


def to_spatial_weights(adata: AnnData, graph_name: Optional[str] = None) -> AnnData:
    """\
Convert a graph adjacency matrix to a spatial weights matrix.

:param adata: The AnnData object storing the graph
:type adata: AnnData
:param graph_name: The key in ``obsp`` storing the matrix, defaults to None. If None, the default graph is used.
:type graph_name: Optional[str], optional
:raises ImportError: If libpysal is not installed.
:return: The updated AnnData object. The libpysal spatial weights matrix is stored in ``adata.uns["spatial"][graph_name]``.
:rtype: AnnData
    """
    try:
        import libpysal
    except ImportError:
        raise ImportError("Spatial Weights require libpysal to be installed. Please install it with `pip install libpysal`.")

    distances = adata.obsp[graph_name or get_default_graph(adata)].copy()
    if sparse.issparse(distances):
        distances = distances.A
    elif isinstance(distances, np.matrix):
        distances = distances.A

    assert isinstance(distances, np.ndarray)

    focal, neighbors = np.where(distances > 0)
    idx = adata.obs_names

    graph_df = pd.DataFrame(
        {
            "focal": idx[focal],
            "neighbor": idx[neighbors],
            "weight": distances[focal, neighbors],
        }
    )
    W = libpysal.weights.W.from_adjlist(graph_df)
    W.set_transform("r")

    adata.uns.setdefault("spatial", {})
    adata.uns["spatial"][graph_name] = W
    return adata


def compute_spatial_lag(
    adata: AnnData,
    feature: str,
    graph_name: Union[None, str, np.ndarray] = None,
    inplace: bool = False,
    layer: Optional[str] = None,
) -> AnnData:
    """\
Compute the spatial lag of a feature. The spatial lag is the weighted average of the feature in the neighborhood of each spot.

:param adata: the AnnData object to compute the spatial lag for.
:type adata: AnnData
:param feature: The feature to compute the spatial lag for. Must be a column in ``adata.obs`` or in``adata.var_names``.
:type feature: str
:param graph_name: The neighborhood graph to use, defaults to None. If None, use the default graph. If a string, use the graph stored in ``adata.uns["spatial"][graph_name]``. If an array, use the array as the adjacency matrix.
:type graph_name: Union[None, str, np.ndarray], optional
:param inplace: Whether to add the lagged_features to the AnnData object in place or copy it, defaults to False
:type inplace: bool, optional
:param layer: If not None, use this layer for the feature if the feature is a gene, defaults to None
:type layer: Optional[str], optional
:raises TypeError: If the graph_name is not of type ``None``, ``str``, or ``np.ndarray``.
:return: The updated AnnData object. The spatial lag is stored in ``adata.obs["lagged_" + feature]``. If inplace is False, the return a copy of AnnData.
:rtype: AnnData
    """
    if not inplace:
        adata = adata.copy()

    if graph_name is None:
        graph_name = get_default_graph(adata)

    if isinstance(graph_name, str):
        dists = adata.obsp[graph_name]
    elif isinstance(graph_name, np.ndarray):
        dists = graph_name
    else:
        raise TypeError("Distances should be of type None, str, or np.ndarray.")
    del graph_name

    if sparse.issparse(dists) or isinstance(dists, np.matrix):
        dists = dists.A

    features = [feature] if isinstance(feature, str) else feature[:]
    X = adata.X if layer is None else adata.layers[layer].A
    for feat in features:
        lagged_feat = f"lagged_{feat}"
        if feat in adata.var_names:
            x = X[:, adata.var_names.get_loc(feat)]
        else:
            x = adata.obs[feat]

        adata.obs[lagged_feat] = dists.dot(x)

    return adata


def moran(
    adata: AnnData,
    feature: Union[str, Sequence[str]],
    graph_name: Optional[str] = None,
    layer: Optional[str] = None,
    dim: Literal["obs", "var"] = "obs",
    permutations: int = 0,
) -> None:
    """\
Compute Moran's I.

:param adata: The AnnData object to compute Moran's I for.
:type adata: AnnData
:param feature: The feature(s) to compute Moran's I for. Must be a column in ``adata.obs`` or in``adata.var_names``.
:type feature: Union[str, Sequence[str]]
:param graph_name: The neighborhood graph defining the weights, defaults to None. If None, use the default graph. Must be a key in ``adata.uns["spatial"]`` or ``adata.obsp["spatial"]``.
:type graph_name: Optional[str], optional
:param layer: If the feature is a gene id, use this layer for its value, defaults to None
:type layer: Optional[str], optional
:param dim: Whether the feature is a gene or in obs. Will be deprecated, defaults to "obs"
:type dim: Literal[&quot;obs&quot;, &quot;var&quot;], optional
:param permutations: How many permutations to use when simulating Moran's I, defaults to 0
:type permutations: int, optional
:raises ImportError: If esda is not installed
:raises ValueError: If ``dim`` not in ``["obs", "var"]``.
    """
    try:
        import esda
    except ImportError:
        raise ImportError("Moran's I requires the `esda` package. Please install it with `pip install esda`.")

    if graph_name is None:
        graph_name = get_default_graph(adata)

    if graph_name not in adata.uns.get("spatial", {}):
        to_spatial_weights(adata, graph_name)

    W = adata.uns["spatial"][graph_name]

    features = [feature] if isinstance(feature, str) else list(feature[:])

    if dim == "obs":
        morans = [esda.Moran(adata.obs[feat], W, permutations=permutations) for feat in features]
    elif dim == "var":
        feat_idx = list(map(adata.var.index.get_loc, features))
        X = adata.X.A if layer is None else adata.layers[layer].A
        morans = [esda.Moran(X[:, i], W, permutations=permutations) for i in feat_idx]
    else:
        raise ValueError('dim must either be "obs" or "var"')

    moran_dict = adata.uns["spatial"].setdefault("moran", {})
    df = moran_dict.setdefault(graph_name, pd.DataFrame(columns=["I", "EI"], dtype=("double", "double")))

    for feat, moran in zip(features, morans):
        df.at[feat, "I"] = moran.I
        df.at[feat, "EI"] = moran.EI

    if permutations > 0:
        moran_sims = adata.uns["spatial"].setdefault("moran_mc", {})
        sims_dict = moran_sims.setdefault(graph_name, {})
        for feat, moran in zip(features, morans):
            df = sims_dict.setdefault(feat, pd.DataFrame(columns=["sim", "p_sim"]))
            df["sim"] = moran.sim
            df["p_sim"] = moran.p_sim

    # TODO: What do we want to return?
    # return morans[0] if isinstance(feature, str) else morans


def set_default_graph(adata: AnnData, graph_name: str) -> None:
    """\
Set the default graph for spatial operations.

:param adata: The AnnData object to set the default graph for.
:type adata: AnnData
:param graph_name: The name of the graph to set as default. Should be a key in ``adata.obsp``.
:type graph_name: str
    """
    adata.uns.setdefault("spatial", {})
    adata.uns["spatial"]["default_graph"] = graph_name


def get_default_graph(adata: AnnData) -> str:
    """\
Get the default graph for spatial operations. A shorthand for ``adata.uns["spatial"]["default_graph"]``.

:param adata: The AnnData object to get the default graph for.
:type adata: AnnData
:return: The name of the default graph. If none is set, return "connectivities".
:rtype: str
    """
    return adata.uns.get("spatial", {}).get("default_graph", "connectivities")


def losh(
    adata: AnnData,
    feature: Union[str, Sequence[str]],
    graph_name: Optional[str] = None,
    inference: Union[None, Literal["permutation"], Literal["chi-square"]] = None,
    inplace: bool = True,
    key_added: str = "losh",
    layer: Optional[str] = None,
) -> AnnData:
    """\
Compute LOSH for a feature. Local spatial heterogeneity (LOSH) is a measure of how spatially clustered a feature is. It is defined as the ratio of the variance of the feature in the neighborhood of a cell to the variance of the feature in the entire dataset. The neighborhood is defined by the spatial graph.

:param adata: The AnnData object to compute LOSH for.
:type adata: AnnData
:param feature: The feature(s) to compute LOSH for. Must be a column in ``adata.obs`` or in``adata.var_names``.
:type feature: Union[str, Sequence[str]]
:param graph_name: The neighborhood graph name, defaults to None.
:type graph_name: Optional[str], optional
:param inference: The inference method to pass to esda.LOSH constructor, defaults to None
:type inference: Union[None, Literal[&quot;permutation&quot;], Literal[&quot;chi, optional
:param inplace: Whether to add the results to adata inplace or copy it, defaults to True
:type inplace: bool, optional
:param key_added: The key in ``adata.obsm`` to store the results in, defaults to "losh"
:type key_added: str, optional
:param layer: If not None, use this layer for gene features, defaults to None
:type layer: Optional[str], optional
:raises ImportError: If esda is not installed.
:return: The updated AnnData object. If inflace is False, returns a copy.
:rtype: AnnData
    """
    try:
        import esda
    except ImportError:
        raise ImportError("LOSH requires the `esda` package. Please install it with `pip install esda`.")

    if not inplace:
        adata = adata.copy()
    if graph_name is None:
        graph_name = get_default_graph(adata)

    if graph_name not in adata.uns.get("spatial", {}):
        to_spatial_weights(adata, graph_name)

    W = adata.uns["spatial"][graph_name]
    features = [feature] if isinstance(feature, str) else list(feature)
    losh = esda.LOSH(W, inference=inference)

    adata.obsm.setdefault(key_added, pd.DataFrame(index=adata.obs_names))

    X = adata.X if layer is None else adata.layers[layer]
    if sparse.issparse(X) or isinstance(X, np.matrix):
        X = X.A

    for feat in features:
        if feat in adata.var_names:
            losh.fit(X[:, adata.var_names.get_loc(feat)])
        else:
            losh.fit(adata.obs[feat])
        adata.obsm[key_added][feat] = losh.Hi

    adata.uns["spatial"].setdefault(key_added, {})
    losh_dict = adata.uns["spatial"][key_added]
    losh_dict.setdefault("params", {})

    losh_dict["params"].update(losh.get_params())
    losh_dict["params"]["graph_name"] = graph_name

    return adata


def local_moran(
    adata: AnnData,
    feature: Union[str, Sequence[str]],
    inplace: bool = True,
    permutations: int = 0,
    key_added: str = "local_moran",
    graph_name: Optional[str] = None,
    keep_simulations: Optional[bool] = None,
    layer: Optional[str] = None,
<<<<<<< HEAD
    **kwargs: Any,
=======
    na_action: Literal["omit", "exclude", "fail", "pass"] = "fail",
    **kwargs,
>>>>>>> 22dd57c8
) -> AnnData:
    """\
Compute local Moran's I for a feature.

:param adata: The AnnData object to compute local Moran's I for.
:type adata: AnnData
:param feature: The feature(s) to compute local Moran's I for. Must be a column in ``adata.obs`` or in``adata.var_names``.
:type feature: Union[str, Sequence[str]]
:param inplace: Whether to add the results to the adata object inplace or copy it, defaults to True
:type inplace: bool, optional
:param permutations: The number of permutations to permform for simulations, defaults to 0
:type permutations: int, optional
:param key_added: The key in ``adata.obsm`` to add, defaults to "local_moran"
:type key_added: str, optional
:param graph_name: The neighborhood graph to use, defaults to None
:type graph_name: Optional[str], optional
:param keep_simulations: Whether to keep the simulations if permutations > 0, defaults to False
:type keep_simulations: bool, optional
:param layer: If not None, use this layer for gene features, defaults to None
:type layer: Optional[str], optional
:raises ImportError: if esda is not installed.
:return: The updated AnnData object. If inplace is False, returns a copy. The results are stored in ``adata.obsm[key_added]``. If permutations > 0, the simulations are stored in ``adata.uns["spatial"][key_added]["sim"][feature]``. If feature is a list of strings, stores each of the features as such.
:rtype: AnnData"""

    try:
        import esda
        import libpysal
    except ImportError:
<<<<<<< HEAD
        raise ImportError("Local Moran's I requires the `esda` package. Please install it with `pip install esda`.")
=======
        raise ImportError(
            "Local Moran's I requires the `esda` and `libpysal` packages. Please install it with `pip install libpysal esda`."
        )
>>>>>>> 22dd57c8

    if not inplace:
        adata = adata.copy()
    features = [feature] if isinstance(feature, str) else list(feature)

    adata.uns.setdefault("spatial", {})

    if graph_name is None:
        graph_name = get_default_graph(adata)

    if graph_name not in adata.uns["spatial"]:
        to_spatial_weights(adata, graph_name)

    X = adata.X if layer is None else adata.layers[layer].A
    get_loc = adata.var.index.get_loc
    W = adata.uns["spatial"][graph_name]

    localmoran_df = adata.obsm.setdefault(key_added, pd.DataFrame(index=adata.obs_names, dtype="float64"))
    local_morans = []

    if keep_simulations is None:
        keep_simulations = permutations > 0

    exclude_nan = na_action in ("omit", "exclude")
    fail_on_nan = na_action == "fail"
    pass_on_nan = na_action == "pass"

    for feat in features:
        y = X[:, get_loc(feat)] if feat in adata.var_names else adata.obs[feat]
        y = y.A if sparse.issparse(y) else y
        localmoran_df[feat] = np.nan
        isna = (np.isnan(y) | np.isinf(y)).squeeze()

        if fail_on_nan and isna.any():
            raise ValueError(f"Feature {feat} contains NaN or inf values")

        if pass_on_nan:
            W1 = W
            idx_keep = adata.obs_names
        else:
            y = y[~isna]
            idx_keep = adata.obs_names[~isna]
            W1 = libpysal.weights.w_subset(W, idx_keep)

        lm = esda.Moran_Local(
            y,
            W1,
            permutations=permutations,
            keep_simulations=keep_simulations,
            **kwargs,
        )
        local_morans.append(lm)
        n = y.size
        correction = n / (n - 1)
        # TODO: correct wrt n-1 vs n
        localmoran_df.loc[idx_keep, feat] = lm.Is

    # Keep metadata for this run
    metadata = adata.uns["spatial"].setdefault(key_added, {})

    # Simulations
    if permutations > 0 and keep_simulations:
        for feat, lm in zip(features, local_morans):
            sim_dict = metadata.setdefault("sim", {})

            nan_idx = None
            if exclude_nan:
                index = localmoran_df[feat].dropna().index
                nan_idx = localmoran_df[localmoran_df[feat].isna()].index
            else:
                index = localmoran_df[feat].index

            sims_df = pd.DataFrame(index=localmoran_df.index, columns=np.arange(lm.sim.shape[0]), dtype="float64")
            sims_df.loc[index, :] = lm.sim.T

            if nan_idx is not None and na_action == 'omit':
                sims_df.drop(nan_idx, inplace=True, axis=0)

            sim_dict[feat] = sims_df

    # Parameters
    param_dict = metadata.setdefault("params", {})
    param_dict["graph_name"] = graph_name
    param_dict["permutations"] = permutations
    param_dict["keep_simulations"] = keep_simulations
    param_dict["seed"] = kwargs.get("seed", None)
    param_dict["na_action"] = na_action
    param_dict["layer"] = layer
    param_dict["features"] = features

    return adata


def compute_higher_order_neighbors(
    adata: AnnData,
    graph_name: Optional[str] = None,
    force: bool = False,
    *,
    order: int,
) -> List[sparse.csr_matrix]:
    """\
Compute higher order neighbors of graph. The first order neighbors is the graph itself.

:param adata: The AnnData object storing the graph.
:type adata: AnnData
:param order: The order of neighbors to compute. Will compute all orders up to this order.
:type order: int
:param graph_name: The key in ``adata.uns["spatial"]`` storing the spatial weights neighborhood graph, defaults to None.
:type graph_name: Optional[str], optional
:param force: If True, recompute all pre-computed orders. Otherwise, start with the highest pre-computed order. Defaults to False.
:type force: bool, optional
:return: List of libpysal spatial weights matrices. The first element is the original graph, the second element is the first order neighbors, etc.\
This list is a reference to ``adata.uns["spatial"]["higher_order"][graph_name]``.
:rtype: List[sparse.csr_matrix]
    """
    if graph_name is None:
        graph_name = get_default_graph(adata)

    higher_order = adata.uns["spatial"].setdefault("higher_order", {})
    Ws = higher_order.setdefault(graph_name, [])
    if force:
        Ws.clear()

    W = adata.uns["spatial"][graph_name].sparse.copy()
    W.eliminate_zeros()
    W.prune()
    W.data = np.ones_like(W.data)
    n_order = len(Ws)
    if n_order == 0:
        Ws.append(W)
        n_order = 1

    if n_order >= order:
        return Ws

    # M is the original graph
    M = W.copy().tolil()

    # Mp is the order-k neighbourhood graph
    Mp = Ws[-1].copy().tolil()

    # The total graph is the union of all the graphs
    total_graph = M.copy().tolil()
    total_graph.setdiag(1)

    # Reconstruction of the <k order neighbourhood graph
    for w in Ws:
        total_graph = total_graph.maximum(w.tolil())

    for k in range(n_order, order):
        # M is the original graph
        # Mp is the order-k neighbourhood graph
        Mp = ((Mp * M).minimum(1) - total_graph).maximum(0).tolil()
        total_graph = total_graph.maximum(Mp)
        w = Mp.tocsr()
        w.eliminate_zeros()
        w.prune()
        Ws.append(w)

    return Ws


def compute_correlogram(
    adata: AnnData,
    feature: Union[str, Sequence[str]],
    method: str = "moran",
    graph_name: Optional[str] = None,
    order: Optional[int] = None,
    layer: Optional[str] = None,
    force: bool = False,
    key_added: str = "correlogram",
) -> pd.DataFrame:
    """Compute the correlogram of a feature.

    :param adata: The AnnData object storing the graph.
    :type adata: AnnData
    :param feature: The feature(s) to compute the correlogram for.
    :type feature: Union[str, Sequence[str]]
    :param method: The metric to compute at each order of neighbors, defaults to "moran"
    :type method: str, optional
    :param graph_name: The name of the neighborhood graph, defaults to None. \
Should be a key in ``adata.uns["spatial"]["higher_order]`` or ``adata.uns["spatial"]``.
    :type graph_name: Optional[str], optional
    :param order: The order to use for computing the correlogram. If None, compute_higher_order_neighbors must have been called, defaults to None.
    :type order: Optional[int], optional
    :param layer: If not None, use this layer for gene features, defaults to None
    :type layer: Optional[str], optional
    :param force: Whether to recompute the correlogram for values computed in an earlier call to this function, defaults to False
    :type force: bool, optional
    :param key_added: The key to add to ``adata.uns["spatial"][method]`` for storing the correlogram, defaults to "correlogram"
    :type key_added: str, optional
    :raises ImportError: If either libpysal or esda are not installed.
    :raises NotImplementedError: If method is not "moran" or "corr".
    :raises RuntimeError: If order is None and compute_higher_order_neighbors has not been called.
    :return: The dataframe containing the correlogram. It is stored in ``adata.uns["spatial"][method][key_added][graph_name]``.
    :rtype: pd.DataFrame
    """
    try:
        import libpysal
        import esda
    except ImportError:
        raise ImportError(
            "Please install libpysal and esda to use correlogram. "
            "See https://pysal.org/libpysal/installation.html and "
            "https://pysal.org/esda/installation.html for installation instructions."
        )

    if method not in ["moran", "corr"]:
        raise NotImplementedError(f"Correlogram is not implemented for method {method}.")

    if graph_name is None:
        graph_name = get_default_graph(adata)

    higher_order = adata.uns["spatial"].setdefault("higher_order", {})
    Ws = higher_order.setdefault(graph_name, [])
    if not order and len(Ws) == 0:
        raise RuntimeError("Please provide a positive integer value for `order`, or run `compute_higher_order_neighbors` first.")

    if len(Ws) == 0 and order:
        Ws = compute_higher_order_neighbors(adata, graph_name=graph_name, order=order)

    features = [feature] if isinstance(feature, str) else feature[:]
    order = order or (len(Ws) + 1)

    correlogram_dict = adata.uns["spatial"][method].setdefault(key_added, {})
    correlogram_df = correlogram_dict.setdefault(graph_name, pd.DataFrame(columns=list(range(1, order + 1)), index=features))
    W_og = adata.uns["spatial"][graph_name].sparse.copy()

    X = adata.X if layer is None else adata.layers[layer]
    if sparse.issparse(X) or isinstance(X, np.matrix):
        X = X.A

    for k_order, w in enumerate((Ws)[:order], 1):
        W = libpysal.weights.WSP(w, id_order=adata.obs_names.to_list()).to_W(silence_warnings=True)
        if k_order in correlogram_df.columns and (not any(correlogram_df[k_order].isna())) and not force:
            continue

        for feat in features:
            if not (np.isnan(correlogram_df.at[feat, k_order]) or force):
                continue

            if feat in adata.var_names:
                i_feature = adata.var_names.get_loc(feat)
                x = X[:, i_feature]
            else:
                x = adata.obs[feat]

            if method == "moran":
                val = esda.Moran(x, W, permutations=0).I
            else:
                y = w.dot(x)
                val = np.corrcoef(x, y)[0, 1]

            correlogram_df.at[feat, k_order] = val

    return correlogram_df<|MERGE_RESOLUTION|>--- conflicted
+++ resolved
@@ -1265,12 +1265,8 @@
     graph_name: Optional[str] = None,
     keep_simulations: Optional[bool] = None,
     layer: Optional[str] = None,
-<<<<<<< HEAD
+    na_action: Literal["omit", "exclude", "fail", "pass"] = "fail",
     **kwargs: Any,
-=======
-    na_action: Literal["omit", "exclude", "fail", "pass"] = "fail",
-    **kwargs,
->>>>>>> 22dd57c8
 ) -> AnnData:
     """\
 Compute local Moran's I for a feature.
@@ -1299,13 +1295,9 @@
         import esda
         import libpysal
     except ImportError:
-<<<<<<< HEAD
-        raise ImportError("Local Moran's I requires the `esda` package. Please install it with `pip install esda`.")
-=======
         raise ImportError(
             "Local Moran's I requires the `esda` and `libpysal` packages. Please install it with `pip install libpysal esda`."
         )
->>>>>>> 22dd57c8
 
     if not inplace:
         adata = adata.copy()
